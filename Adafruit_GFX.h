#ifndef _ADAFRUIT_GFX_H
#define _ADAFRUIT_GFX_H

#if ARDUINO >= 100
 #include "Arduino.h"
 #include "Print.h"
#else
 #include "WProgram.h"
#endif

#define swap(a, b) { int16_t t = a; a = b; b = t; }

class Adafruit_GFX : public Print {

 public:

  Adafruit_GFX(int16_t w, int16_t h); // Constructor

  // This MUST be defined by the subclass:
  virtual void drawPixel(int16_t x, int16_t y, uint16_t color) = 0;

  // These MAY be overridden by the subclass to provide device-specific
  // optimized code.  Otherwise 'generic' versions are used.
  virtual void
    drawLine(int16_t x0, int16_t y0, int16_t x1, int16_t y1, uint16_t color),
    drawFastVLine(int16_t x, int16_t y, int16_t h, uint16_t color),
    drawFastHLine(int16_t x, int16_t y, int16_t w, uint16_t color),
    drawRect(int16_t x, int16_t y, int16_t w, int16_t h, uint16_t color),
    fillRect(int16_t x, int16_t y, int16_t w, int16_t h, uint16_t color),
    fillScreen(uint16_t color),
    invertDisplay(boolean i);

  // These exist only with Adafruit_GFX (no subclass overrides)
  void
    drawCircle(int16_t x0, int16_t y0, int16_t r, uint16_t color),
    drawCircleHelper(int16_t x0, int16_t y0, int16_t r, uint8_t cornername,
      uint16_t color),
    fillCircle(int16_t x0, int16_t y0, int16_t r, uint16_t color),
    fillCircleHelper(int16_t x0, int16_t y0, int16_t r, uint8_t cornername,
      int16_t delta, uint16_t color),
    drawTriangle(int16_t x0, int16_t y0, int16_t x1, int16_t y1,
      int16_t x2, int16_t y2, uint16_t color),
    fillTriangle(int16_t x0, int16_t y0, int16_t x1, int16_t y1,
      int16_t x2, int16_t y2, uint16_t color),
    drawRoundRect(int16_t x0, int16_t y0, int16_t w, int16_t h,
      int16_t radius, uint16_t color),
    fillRoundRect(int16_t x0, int16_t y0, int16_t w, int16_t h,
      int16_t radius, uint16_t color),
    drawBitmap(int16_t x, int16_t y, const uint8_t *bitmap,
      int16_t w, int16_t h, uint16_t color),
<<<<<<< HEAD
    drawBitmap(int16_t x, int16_t y, const uint8_t *bitmap,
      int16_t w, int16_t h, uint16_t color, uint16_t bg),
=======
    drawXBitmap(int16_t x, int16_t y, const uint8_t *bitmap, 
      int16_t w, int16_t h, uint16_t color),
>>>>>>> d9f6c672
    drawChar(int16_t x, int16_t y, unsigned char c, uint16_t color,
      uint16_t bg, uint8_t size),
    setCursor(int16_t x, int16_t y),
    setTextColor(uint16_t c),
    setTextColor(uint16_t c, uint16_t bg),
    setTextSize(uint8_t s),
    setTextWrap(boolean w),
    setRotation(uint8_t r);

#if ARDUINO >= 100
  virtual size_t write(uint8_t);
#else
  virtual void   write(uint8_t);
#endif

  int16_t height(void) const;
  int16_t width(void) const;

  uint8_t getRotation(void) const;

 protected:
  const int16_t
    WIDTH, HEIGHT;   // This is the 'raw' display w/h - never changes
  int16_t
    _width, _height, // Display w/h as modified by current rotation
    cursor_x, cursor_y;
  uint16_t
    textcolor, textbgcolor;
  uint8_t
    textsize,
    rotation;
  boolean
    wrap; // If set, 'wrap' text at right edge of display
};

#endif // _ADAFRUIT_GFX_H<|MERGE_RESOLUTION|>--- conflicted
+++ resolved
@@ -48,13 +48,10 @@
       int16_t radius, uint16_t color),
     drawBitmap(int16_t x, int16_t y, const uint8_t *bitmap,
       int16_t w, int16_t h, uint16_t color),
-<<<<<<< HEAD
     drawBitmap(int16_t x, int16_t y, const uint8_t *bitmap,
       int16_t w, int16_t h, uint16_t color, uint16_t bg),
-=======
     drawXBitmap(int16_t x, int16_t y, const uint8_t *bitmap, 
       int16_t w, int16_t h, uint16_t color),
->>>>>>> d9f6c672
     drawChar(int16_t x, int16_t y, unsigned char c, uint16_t color,
       uint16_t bg, uint8_t size),
     setCursor(int16_t x, int16_t y),
